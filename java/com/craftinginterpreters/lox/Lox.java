--- conflicted
+++ resolved
@@ -78,21 +78,10 @@
 */
 //> Statements and State parse-statements
     List<Stmt> statements = parser.parse();
-<<<<<<< HEAD
-//< Statements and State not-yet
-//> Parsing Expressions print-ast
-
-    // Stop if there was a syntax error.
-    if (hadError) return;
-=======
 //< Statements and State parse-statements
 
     // Stop if there was a syntax error.
     if (hadError) return;
-
-//< Parsing Expressions print-ast
-//> Resolving and Binding not-yet
->>>>>>> 47613868
 
 //< Parsing Expressions print-ast
 //> Resolving and Binding not-yet
