--- conflicted
+++ resolved
@@ -23,13 +23,8 @@
 }
 //> free-table
 void freeTable(Table* table) {
-<<<<<<< HEAD
-/* Hash Tables not-yet < Optimization not-yet
+/* Hash Tables free-table < Optimization not-yet
   FREE_ARRAY(Entry, table->entries, table->capacity);
-=======
-/* Hash Tables free-table < Optimization not-yet
-  FREE_ARRAY(Value, table->entries, table->capacity);
->>>>>>> 07f63358
 */
 //> Optimization not-yet
   FREE_ARRAY(Entry, table->entries, table->capacityMask + 1);
