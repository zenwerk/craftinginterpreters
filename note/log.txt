--- conflicted
+++ resolved
@@ -1,4 +1,7 @@
-<<<<<<< HEAD
+2019/09/03 - email and bug fixes
+2019/09/02 - six issues
+2019/09/01 - three issues
+2019/08/31 - use bank 16
 2019/08/30 - answer 3
 2019/08/29 - finish answer 2
 2019/08/28 - work on answer 2
@@ -33,12 +36,6 @@
 2019/08/01 - survey about (void), 6 prs and issues
 2019/07/31 - 7 prs and issues
 2019/07/30 - get "calls and functions" compiling partway through
-=======
-2019/09/03 - email and bug fixes
-2019/09/02 - six issues
-2019/09/01 - three issues
-2019/08/31 - use bank 16
->>>>>>> da38ee1b
 2019/07/29 - finish snippet test script
 2019/07/28 - set up test snippets for more chapters
 2019/07/27 - set up test snippets for more chapters
